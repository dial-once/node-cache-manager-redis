--- conflicted
+++ resolved
@@ -86,9 +86,9 @@
       if (opts.parse) {
 
         if (opts.gzip) {
-          return zlib.gunzip(result, opts.gzip, function (err, gzResult) {
-            if (err) {
-              return cb && cb(err);
+          return zlib.gunzip(result, opts.gzip, function (gzErr, gzResult) {
+            if (gzErr) {
+              return cb && cb(gzErr);
             }
             try {
               // allow undefined only if allowed by isCacheableValue
@@ -243,8 +243,7 @@
       if (err) {
         return cb && cb(err);
       }
-<<<<<<< HEAD
-      var val = JSON.stringify(value);
+      var val = JSON.stringify(value) || 'undefined';
 
       if (gzip) {
         zlib.gzip(val, gzip, function (gzErr, gzVal) {
@@ -267,13 +266,6 @@
         else {
           conn.set(key, val, handleResponse(conn, cb));
         }
-=======
-      var val = JSON.stringify(value) || 'undefined';
-      if (ttl) {
-        conn.setex(key, ttl, val, handleResponse(conn, cb));
-      } else {
-        conn.set(key, val, handleResponse(conn, cb));
->>>>>>> 66b236f4
       }
     });
   };

--- conflicted
+++ resolved
@@ -84,7 +84,6 @@
       }
 
       if (opts.parse) {
-<<<<<<< HEAD
 
         if (opts.gzip) {
           return zlib.gunzip(result, opts.gzip, function (gzErr, gzResult) {
@@ -106,8 +105,6 @@
           });
         }
 
-=======
->>>>>>> 8017a1da
         try {
           result = JSON.parse(result);
         } catch (e) {
@@ -243,8 +240,7 @@
       if (err) {
         return cb && cb(err);
       }
-<<<<<<< HEAD
-      var val = JSON.stringify(value) || 'undefined';
+      var val = JSON.stringify(value) || '"undefined"';
 
       if (gzip) {
         zlib.gzip(val, gzip, function (gzErr, gzVal) {
@@ -267,13 +263,6 @@
         else {
           conn.set(key, val, handleResponse(conn, cb));
         }
-=======
-      var val = JSON.stringify(value) || '"undefined"';
-      if (ttl) {
-        conn.setex(key, ttl, val, handleResponse(conn, cb));
-      } else {
-        conn.set(key, val, handleResponse(conn, cb));
->>>>>>> 8017a1da
       }
     });
   };

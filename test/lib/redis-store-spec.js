var config = require('../config.json');
var redisStore = require('../../index');
var sinon = require('sinon');
var assert = require('assert');

var redisCache;
var customRedisCache;

<<<<<<< HEAD
describe('Normal Tests', function () {
=======
before(function () {
  redisCache = require('cache-manager').caching({
    store: redisStore,
    host: config.redis.host,
    port: config.redis.port,
    auth_pass: config.redis.auth_pass,
    db: config.redis.db,
    ttl: config.redis.ttl
  });

  customRedisCache = require('cache-manager').caching({
    store: redisStore,
    host: config.redis.host,
    port: config.redis.port,
    db: config.redis.db,
    ttl: config.redis.ttl,
    isCacheableValue: function (val) {
      // allow undefined
      if (val === undefined) {
        return true;
      } else if (val === 'FooBarString') {
        // disallow FooBarString
        return false;
      }
      return redisCache.store.isCacheableValue(val);
    }
  });
});
>>>>>>> 3b4dae31

  before(function () {
    redisCache = require('cache-manager').caching({
      store: redisStore,
      host: config.redis.host,
      port: config.redis.port,
      auth_pass: config.redis.auth_pass,
      db: config.redis.db,
      ttl: config.redis.ttl
    });

    customRedisCache = require('cache-manager').caching({
      store: redisStore,
      host: config.redis.host,
      port: config.redis.port,
      db: config.redis.db,
      ttl: config.redis.ttl,
      isCacheableValue: function (val) {
        // allow undefined
        if (val === undefined) {
          return true;
        } else if (val === 'FooBarString') {
          // disallow FooBarString
          return false;
        }
        return redisCache.store.isCacheableValue(val);
      }
    });
  });

  describe('initialization', function () {

    it('should create a store with password instead of auth_pass (auth_pass is deprecated for redis > 2.5)',
      function (done) {
        var redisPwdCache = require('cache-manager').caching({
          store: redisStore,
          host: config.redis.host,
          port: config.redis.port,
          password: config.redis.auth_pass,
          db: config.redis.db,
          ttl: config.redis.ttl
        });

        assert.equal(redisPwdCache.store._pool._redis_options.password, config.redis.auth_pass);
        redisPwdCache.set('pwdfoo', 'pwdbar', function (err) {
          assert.equal(err, null);
          redisCache.del('pwdfoo', function (errDel) {
            assert.equal(errDel, null);
            done();
          });
        });
      });
  });

  describe('set', function () {
    it('should store a value without ttl', function (done) {
      redisCache.set('foo', 'bar', function (err) {
        assert.equal(err, null);
        done();
      });
    });

    it('should store a value with a specific ttl', function (done) {
      redisCache.set('foo', 'bar', config.redis.ttl, function (err) {
        assert.equal(err, null);
        done();
      });
    });

<<<<<<< HEAD
    it('should store a value with a infinite ttl', function (done) {
      redisCache.set('foo', 'bar', { ttl: 0 }, function (err) {
        assert.equal(err, null);
        redisCache.ttl('foo', function (err, ttl) {
          assert.equal(err, null);
          assert.equal(ttl, -1);
          done();
        });
      });
=======
  it('should not be able to store a null value (not cacheable)', function (done) {
    try {
      redisCache.set('foo2', null);
      done(new Error('Null is not a valid value!'));
    } catch (e) {
      done();
    }
  });

  it('should store a value without callback', function (done) {
    redisCache.set('foo', 'baz');
    redisCache.get('foo', function (err, value) {
      assert.equal(err, null);
      assert.equal(value, 'baz');
      done();
    });
  });

  it('should not store an invalid value', function (done) {
    redisCache.set('foo1', undefined, function (err) {
      try {
        assert.notEqual(err, null);
        assert.equal(err.message, 'value cannot be undefined');
        done();
      } catch (e) {
        done(e);
      }
>>>>>>> 3b4dae31
    });

    it('should store a null value without error', function (done) {
      redisCache.set('foo2', null, function (err) {
        try {
          assert.equal(err, null);
          redisCache.get('foo2', function (err, value) {
            assert.equal(err, null);
            assert.equal(value, null);
            done();
          });
        } catch(e) {
          done(e);
        }
      });
    });

    it('should store a value without callback', function (done) {
      redisCache.set('foo', 'baz');
      redisCache.get('foo', function (err, value) {
        assert.equal(err, null);
        assert.equal(value, 'baz');
        done();
      });
    });

    it('should not store an invalid value', function (done) {
      redisCache.set('foo1', undefined, function (err) {
        try {
          assert.notEqual(err, null);
          assert.equal(err.message, 'value cannot be undefined');
          done();
        } catch(e) {
          done(e);
        }
      });
    });

    it('should store an undefined value if permitted by isCacheableValue', function (done) {
      assert(customRedisCache.store.isCacheableValue(undefined), true);
      customRedisCache.set('foo3', undefined, function (err) {
        try {
          assert.equal(err, null);
          customRedisCache.get('foo3', function (err, data) {
            try {
              assert.equal(err, null);
              // redis stored undefined as 'undefined'
              assert.equal(data, 'undefined');
              done();
            } catch(e) {
              done(e);
            }
          });
        } catch(e) {
          done(e);
        }
      });
    });

    it('should not store a value disallowed by isCacheableValue', function (done) {
      assert.strictEqual(customRedisCache.store.isCacheableValue('FooBarString'), false);
      customRedisCache.set('foobar', 'FooBarString', function (err) {
        try {
          assert.notEqual(err, null);
          assert.equal(err.message, 'value cannot be FooBarString');
          done();
        } catch(e) {
          done(e);
        }
      });
    });
  });

  describe('get', function () {
    it('should retrieve a value for a given key', function (done) {
      var value = 'bar';
      redisCache.set('foo', value, function () {
        redisCache.get('foo', function (err, result) {
          assert.equal(err, null);
          assert.equal(result, value);
          done();
        });
      });
    });

    it('should retrieve a value for a given key if options provided', function (done) {
      var value = 'bar';
      redisCache.set('foo', value, { compress: true }, function () {
        redisCache.get('foo', { compress: true }, function (err, result) {
          assert.equal(err, null);
          assert.equal(result, value);
          done();
        });
      });
    });

    it('should return null when the key is invalid', function (done) {
      redisCache.get('invalidKey', function (err, result) {
        assert.equal(err, null);
        assert.equal(result, null);
        done();
      });
    });

    it('should return an error if there is an error acquiring a connection', function (done) {
      var pool = redisCache.store._pool;
      sinon.stub(pool, 'acquireDb').yieldsAsync('Something unexpected');
      sinon.stub(pool, 'release');
      redisCache.get('foo', function (err) {
        pool.acquireDb.restore();
        pool.release.restore();
        assert.notEqual(err, null);
        done();
      });
    });
  });

  describe('del', function () {
    it('should delete a value for a given key', function (done) {
      redisCache.set('foo', 'bar', function () {
        redisCache.del('foo', function (err) {
          assert.equal(err, null);
          done();
        });
      });
    });

    it('should delete a value for a given key without callback', function (done) {
      redisCache.set('foo', 'bar', function () {
        redisCache.del('foo');
        done();
      });
    });

    it('should return an error if there is an error acquiring a connection', function (done) {
      var pool = redisCache.store._pool;
      sinon.stub(pool, 'acquireDb').yieldsAsync('Something unexpected');
      sinon.stub(pool, 'release');
      redisCache.set('foo', 'bar', function () {
        redisCache.del('foo', function (err) {
          pool.acquireDb.restore();
          pool.release.restore();
          assert.notEqual(err, null);
          done();
        });
      });
    });

  });

  describe('reset', function () {
    it('should flush underlying db', function (done) {
      redisCache.reset(function (err) {
        assert.equal(err, null);
        done();
      });
    });

    it('should flush underlying db without callback', function (done) {
      redisCache.reset();
      done();
    });

    it('should return an error if there is an error acquiring a connection', function (done) {
      var pool = redisCache.store._pool;
      sinon.stub(pool, 'acquireDb').yieldsAsync('Something unexpected');
      sinon.stub(pool, 'release');
      redisCache.reset(function (err) {
        pool.acquireDb.restore();
        pool.release.restore();
        assert.notEqual(err, null);
        done();
      });
    });
  });

  describe('ttl', function () {
    it('should retrieve ttl for a given key', function (done) {
      redisCache.set('foo', 'bar', function () {
        redisCache.ttl('foo', function (err, ttl) {
          assert.equal(err, null);
          assert.equal(ttl, config.redis.ttl);
          done();
        });
      });
    });

    it('should retrieve ttl for an invalid key', function (done) {
      redisCache.ttl('invalidKey', function (err, ttl) {
        assert.equal(err, null);
        assert.notEqual(ttl, null);
        done();
      });
    });

    it('should return an error if there is an error acquiring a connection', function (done) {
      var pool = redisCache.store._pool;
      sinon.stub(pool, 'acquireDb').yieldsAsync('Something unexpected');
      sinon.stub(pool, 'release');
      redisCache.set('foo', 'bar', function () {
        redisCache.ttl('foo', function (err) {
          pool.acquireDb.restore();
          pool.release.restore();
          assert.notEqual(err, null);
          done();
        });
      });
    });
  });
<<<<<<< HEAD

  describe('keys', function () {
    it('should return an array of keys for the given pattern', function (done) {
      redisCache.set('foo', 'bar', function () {
        redisCache.keys('f*', function (err, arrayOfKeys) {
          assert.equal(err, null);
          assert.notEqual(arrayOfKeys, null);
          assert.notEqual(arrayOfKeys.indexOf('foo'), -1);
          done();
        });
      });
    });
=======
});

describe('isCacheableValue', function () {
  it('should return true when the value is not undefined', function (done) {
    assert.equal(redisCache.store.isCacheableValue(0), true);
    assert.equal(redisCache.store.isCacheableValue(100), true);
    assert.equal(redisCache.store.isCacheableValue(''), true);
    assert.equal(redisCache.store.isCacheableValue('test'), true);
    done();
  });

  it('should return false when the value is undefined', function (done) {
    assert.equal(redisCache.store.isCacheableValue(undefined), false);
    done();
  });

  it('should return false when the value is null', function (done) {
    assert.equal(redisCache.store.isCacheableValue(null), false);
    done();
  });
});
>>>>>>> 3b4dae31

    it('should return an array of keys without pattern', function (done) {
      redisCache.set('foo', 'bar', function () {
        redisCache.keys(function (err, arrayOfKeys) {
          assert.equal(err, null);
          assert.notEqual(arrayOfKeys, null);
          assert.notEqual(arrayOfKeys.indexOf('foo'), -1);
          done();
        });
      });
    });

    it('should return an error if there is an error acquiring a connection', function (done) {
      var pool = redisCache.store._pool;
      sinon.stub(pool, 'acquireDb').yieldsAsync('Something unexpected');
      sinon.stub(pool, 'release');
      redisCache.set('foo', 'bar', function () {
        redisCache.keys('f*', function (err) {
          pool.acquireDb.restore();
          pool.release.restore();
          assert.notEqual(err, null);
          done();
        });
      });
    });
  });

  describe('isCacheableValue', function () {
    it('should return true when the value is not undefined', function (done) {
      assert.equal(redisCache.store.isCacheableValue(0), true);
      assert.equal(redisCache.store.isCacheableValue(100), true);
      assert.equal(redisCache.store.isCacheableValue(''), true);
      assert.equal(redisCache.store.isCacheableValue('test'), true);
      assert.equal(redisCache.store.isCacheableValue(null), true);
      done();
    });

    it('should return false when the value is undefined', function (done) {
      assert.equal(redisCache.store.isCacheableValue(undefined), false);
      done();
    });
  });

  describe('getClient', function () {
    it('should return redis client', function (done) {
      redisCache.store.getClient(function (err, redis) {
        assert.equal(err, null);
        assert.notEqual(redis, null);
        assert.notEqual(redis.client, null);
        redis.done(done);
      });
    });

    it('should handle no done callback without an error', function (done) {
      redisCache.store.getClient(function (err, redis) {
        assert.equal(err, null);
        assert.notEqual(redis, null);
        assert.notEqual(redis.client, null);
        redis.done();
        done();
      });
    });

    it('should return an error if there is an error acquiring a connection', function (done) {
      var pool = redisCache.store._pool;
      sinon.stub(pool, 'acquireDb').yieldsAsync('Something unexpected');
      sinon.stub(pool, 'release');
      redisCache.store.getClient(function (err) {
        pool.acquireDb.restore();
        pool.release.restore();
        assert.notEqual(err, null);
        done();
      });
    });
  });

  describe('redisErrorEvent', function () {
    it('should return an error when the redis server is unavailable', function (done) {
      redisCache.store.events.on('redisError', function (err) {
        assert.notEqual(err, null);
        done();
      });
      redisCache.store._pool.emit('error', 'Something unexpected');
    });
  });

  describe('uses url to override redis options', function () {
    var redisCacheByUrl;

    before(function () {
      redisCacheByUrl = require('cache-manager').caching({
        store: redisStore,
        // redis://[:password@]host[:port][/db-number][?option=value]
        url: 'redis://:' + config.redis.auth_pass + '@' + config.redis.host + ':' + config.redis.port + '/' + config.redis.db + '?ttl=' + config.redis.ttl,
        // some fakes to see that url overrides them
        host: 'test-host',
        port: -78,
        db: -7,
        auth_pass: 'test_pass',
        password: 'test_pass',
        ttl: -6
      });
    });

    it('should ignore other options if set in url', function () {
      assert.equal(redisCacheByUrl.store._pool._redis_options.host, config.redis.host);
      assert.equal(redisCacheByUrl.store._pool._redis_options.port, config.redis.port);
      assert.equal(redisCacheByUrl.store._pool._redis_default_db, config.redis.db);
      assert.equal(redisCacheByUrl.store._pool._redis_options.auth_pass, config.redis.auth_pass);
      assert.equal(redisCacheByUrl.store._pool._redis_options.password, config.redis.auth_pass);
    });

    it('should get and set values without error', function (done) {
      var key = 'byUrlKey';
      var value = 'test';
      redisCacheByUrl.set(key, value, function (err) {
        assert.equal(err, null);
        redisCacheByUrl.get(key, function (getErr, val) {
          assert.equal(getErr, null);
          assert.equal(val, value);
          done();
        });
      });
    });
  });

  describe('overridable isCacheableValue function', function () {
    var redisCache2;

    before(function () {
      redisCache2 = require('cache-manager').caching({
        store: redisStore,
        isCacheableValue: function () {return 'I was overridden';}
      });
    });

    it('should return its return value instead of the built-in function', function (done) {
      assert.equal(redisCache2.store.isCacheableValue(0), 'I was overridden');
      done();
    });
  });

  describe('defaults', function () {
    var redisCache2;

    before(function () {
      redisCache2 = require('cache-manager').caching({
        store: redisStore
      });
    });

    it('should default the host to `127.0.0.1`', function () {
      assert.equal(redisCache2.store._pool._redis_options.host, '127.0.0.1');
    });

    it('should default the port to 6379', function () {
      assert.equal(redisCache2.store._pool._redis_options.port, 6379);
    });
  });
<<<<<<< HEAD
=======
});

describe('wrap function', function () {

  // Simulate retrieving a user from a database
  function getUser(id, cb) {
    setTimeout(function () {
      cb(null, { id: id });
    }, 100);
  }

  var userId = 123;

  it('should be able to cache objects', function (done) {
    // First call to wrap should run the code
    redisCache.wrap('wrap-user', function (cb) {
      getUser(userId, cb);
    }, function (err, user) {
      assert.equal(user.id, userId);

      // Second call to wrap should retrieve from cache
      redisCache.wrap('wrap-user', function (cb) {
        getUser(userId+1, cb);
      }, function (err, user) {
        assert.equal(user.id, userId);
        done();
      });
    });
  });
>>>>>>> 3b4dae31
});<|MERGE_RESOLUTION|>--- conflicted
+++ resolved
@@ -6,9 +6,6 @@
 var redisCache;
 var customRedisCache;
 
-<<<<<<< HEAD
-describe('Normal Tests', function () {
-=======
 before(function () {
   redisCache = require('cache-manager').caching({
     store: redisStore,
@@ -37,87 +34,57 @@
     }
   });
 });
->>>>>>> 3b4dae31
-
-  before(function () {
-    redisCache = require('cache-manager').caching({
+
+describe ('initialization', function () {
+
+  it('should create a store with password instead of auth_pass (auth_pass is deprecated for redis > 2.5)', function (done) {
+    var redisPwdCache = require('cache-manager').caching({
       store: redisStore,
       host: config.redis.host,
       port: config.redis.port,
-      auth_pass: config.redis.auth_pass,
+      password: config.redis.auth_pass,
       db: config.redis.db,
       ttl: config.redis.ttl
     });
 
-    customRedisCache = require('cache-manager').caching({
-      store: redisStore,
-      host: config.redis.host,
-      port: config.redis.port,
-      db: config.redis.db,
-      ttl: config.redis.ttl,
-      isCacheableValue: function (val) {
-        // allow undefined
-        if (val === undefined) {
-          return true;
-        } else if (val === 'FooBarString') {
-          // disallow FooBarString
-          return false;
-        }
-        return redisCache.store.isCacheableValue(val);
-      }
-    });
-  });
-
-  describe('initialization', function () {
-
-    it('should create a store with password instead of auth_pass (auth_pass is deprecated for redis > 2.5)',
-      function (done) {
-        var redisPwdCache = require('cache-manager').caching({
-          store: redisStore,
-          host: config.redis.host,
-          port: config.redis.port,
-          password: config.redis.auth_pass,
-          db: config.redis.db,
-          ttl: config.redis.ttl
-        });
-
-        assert.equal(redisPwdCache.store._pool._redis_options.password, config.redis.auth_pass);
-        redisPwdCache.set('pwdfoo', 'pwdbar', function (err) {
-          assert.equal(err, null);
-          redisCache.del('pwdfoo', function (errDel) {
-            assert.equal(errDel, null);
-            done();
-          });
-        });
-      });
-  });
-
-  describe('set', function () {
-    it('should store a value without ttl', function (done) {
-      redisCache.set('foo', 'bar', function (err) {
-        assert.equal(err, null);
-        done();
-      });
-    });
-
-    it('should store a value with a specific ttl', function (done) {
-      redisCache.set('foo', 'bar', config.redis.ttl, function (err) {
-        assert.equal(err, null);
-        done();
-      });
-    });
-
-<<<<<<< HEAD
-    it('should store a value with a infinite ttl', function (done) {
-      redisCache.set('foo', 'bar', { ttl: 0 }, function (err) {
-        assert.equal(err, null);
-        redisCache.ttl('foo', function (err, ttl) {
-          assert.equal(err, null);
-          assert.equal(ttl, -1);
-          done();
-        });
-      });
-=======
+    assert.equal(redisPwdCache.store._pool._redis_options.password, config.redis.auth_pass);
+    redisPwdCache.set('pwdfoo', 'pwdbar', function (err) {
+      assert.equal(err, null);
+      redisCache.del('pwdfoo', function (errDel) {
+        assert.equal(errDel, null);
+        done();
+      });
+    });
+  });
+
+});
+
+describe('set', function () {
+  it('should store a value without ttl', function (done) {
+    redisCache.set('foo', 'bar', function (err) {
+      assert.equal(err, null);
+      done();
+    });
+  });
+
+  it('should store a value with a specific ttl', function (done) {
+    redisCache.set('foo', 'bar', config.redis.ttl, function (err) {
+      assert.equal(err, null);
+      done();
+    });
+  });
+
+  it('should store a value with a infinite ttl', function (done) {
+    redisCache.set('foo', 'bar', {ttl: 0}, function (err) {
+      assert.equal(err, null);
+      redisCache.ttl('foo', function (err, ttl) {
+        assert.equal(err, null);
+        assert.equal(ttl, -1);
+        done();
+      });
+    });
+  });
+
   it('should not be able to store a null value (not cacheable)', function (done) {
     try {
       redisCache.set('foo2', null);
@@ -145,116 +112,112 @@
       } catch (e) {
         done(e);
       }
->>>>>>> 3b4dae31
-    });
-
-    it('should store a null value without error', function (done) {
-      redisCache.set('foo2', null, function (err) {
-        try {
-          assert.equal(err, null);
-          redisCache.get('foo2', function (err, value) {
+    });
+  });
+
+  it('should store an undefined value if permitted by isCacheableValue', function (done) {
+    assert(customRedisCache.store.isCacheableValue(undefined), true);
+    customRedisCache.set('foo3', undefined, function (err) {
+      try {
+        assert.equal(err, null);
+        customRedisCache.get('foo3', function (err, data) {
+          try {
             assert.equal(err, null);
-            assert.equal(value, null);
+            // redis stored undefined as 'undefined'
+            assert.equal(data, 'undefined');
             done();
-          });
-        } catch(e) {
-          done(e);
-        }
-      });
-    });
-
-    it('should store a value without callback', function (done) {
-      redisCache.set('foo', 'baz');
-      redisCache.get('foo', function (err, value) {
-        assert.equal(err, null);
-        assert.equal(value, 'baz');
-        done();
-      });
-    });
-
-    it('should not store an invalid value', function (done) {
-      redisCache.set('foo1', undefined, function (err) {
-        try {
-          assert.notEqual(err, null);
-          assert.equal(err.message, 'value cannot be undefined');
-          done();
-        } catch(e) {
-          done(e);
-        }
-      });
-    });
-
-    it('should store an undefined value if permitted by isCacheableValue', function (done) {
-      assert(customRedisCache.store.isCacheableValue(undefined), true);
-      customRedisCache.set('foo3', undefined, function (err) {
-        try {
-          assert.equal(err, null);
-          customRedisCache.get('foo3', function (err, data) {
-            try {
-              assert.equal(err, null);
-              // redis stored undefined as 'undefined'
-              assert.equal(data, 'undefined');
-              done();
-            } catch(e) {
-              done(e);
-            }
-          });
-        } catch(e) {
-          done(e);
-        }
-      });
-    });
-
-    it('should not store a value disallowed by isCacheableValue', function (done) {
-      assert.strictEqual(customRedisCache.store.isCacheableValue('FooBarString'), false);
-      customRedisCache.set('foobar', 'FooBarString', function (err) {
-        try {
-          assert.notEqual(err, null);
-          assert.equal(err.message, 'value cannot be FooBarString');
-          done();
-        } catch(e) {
-          done(e);
-        }
-      });
-    });
-  });
-
-  describe('get', function () {
-    it('should retrieve a value for a given key', function (done) {
-      var value = 'bar';
-      redisCache.set('foo', value, function () {
-        redisCache.get('foo', function (err, result) {
-          assert.equal(err, null);
-          assert.equal(result, value);
-          done();
+          } catch (e) {
+            done(e);
+          }
         });
-      });
-    });
-
-    it('should retrieve a value for a given key if options provided', function (done) {
-      var value = 'bar';
-      redisCache.set('foo', value, { compress: true }, function () {
-        redisCache.get('foo', { compress: true }, function (err, result) {
-          assert.equal(err, null);
-          assert.equal(result, value);
-          done();
-        });
-      });
-    });
-
-    it('should return null when the key is invalid', function (done) {
-      redisCache.get('invalidKey', function (err, result) {
-        assert.equal(err, null);
-        assert.equal(result, null);
-        done();
-      });
-    });
-
-    it('should return an error if there is an error acquiring a connection', function (done) {
-      var pool = redisCache.store._pool;
-      sinon.stub(pool, 'acquireDb').yieldsAsync('Something unexpected');
-      sinon.stub(pool, 'release');
-      redisCache.get('foo', function (err) {
+      } catch (e) {
+        done(e);
+      }
+    });
+  });
+
+  it('should not store a value disallowed by isCacheableValue', function (done) {
+    assert.strictEqual(customRedisCache.store.isCacheableValue('FooBarString'), false);
+    customRedisCache.set('foobar', 'FooBarString', function (err) {
+      try {
+        assert.notEqual(err, null);
+        assert.equal(err.message, 'value cannot be FooBarString');
+        done();
+      } catch (e) {
+        done(e);
+      }
+    });
+  });
+
+});
+
+describe('get', function () {
+  it('should retrieve a value for a given key', function (done) {
+    var value = 'bar';
+    redisCache.set('foo', value, function () {
+      redisCache.get('foo', function (err, result) {
+        assert.equal(err, null);
+        assert.equal(result, value);
+        done();
+      });
+    });
+  });
+
+  it('should retrieve a value for a given key if options provided', function (done) {
+    var value = 'bar';
+    redisCache.set('foo', value, function () {
+      redisCache.get('foo', {}, function (err, result) {
+        assert.equal(err, null);
+        assert.equal(result, value);
+        done();
+      });
+    });
+  });
+
+  it('should return null when the key is invalid', function (done) {
+    redisCache.get('invalidKey', function (err, result) {
+      assert.equal(err, null);
+      assert.equal(result, null);
+      done();
+    });
+  });
+
+  it('should return an error if there is an error acquiring a connection', function (done) {
+    var pool = redisCache.store._pool;
+    sinon.stub(pool, 'acquireDb').yieldsAsync('Something unexpected');
+    sinon.stub(pool, 'release');
+    redisCache.get('foo', function (err) {
+      pool.acquireDb.restore();
+      pool.release.restore();
+      assert.notEqual(err, null);
+      done();
+    });
+  });
+});
+
+describe('del', function () {
+  it('should delete a value for a given key', function (done) {
+    redisCache.set('foo', 'bar', function () {
+      redisCache.del('foo', function (err) {
+        assert.equal(err, null);
+        done();
+      });
+    });
+  });
+
+  it('should delete a value for a given key without callback', function (done) {
+    redisCache.set('foo', 'bar', function () {
+      redisCache.del('foo');
+      done();
+    });
+  });
+
+  it('should return an error if there is an error acquiring a connection', function (done) {
+    var pool = redisCache.store._pool;
+    sinon.stub(pool, 'acquireDb').yieldsAsync('Something unexpected');
+    sinon.stub(pool, 'release');
+    redisCache.set('foo', 'bar', function () {
+      redisCache.del('foo', function (err) {
         pool.acquireDb.restore();
         pool.release.restore();
         assert.notEqual(err, null);
@@ -262,58 +225,59 @@
       });
     });
   });
-
-  describe('del', function () {
-    it('should delete a value for a given key', function (done) {
-      redisCache.set('foo', 'bar', function () {
-        redisCache.del('foo', function (err) {
-          assert.equal(err, null);
-          done();
-        });
-      });
-    });
-
-    it('should delete a value for a given key without callback', function (done) {
-      redisCache.set('foo', 'bar', function () {
-        redisCache.del('foo');
-        done();
-      });
-    });
-
-    it('should return an error if there is an error acquiring a connection', function (done) {
-      var pool = redisCache.store._pool;
-      sinon.stub(pool, 'acquireDb').yieldsAsync('Something unexpected');
-      sinon.stub(pool, 'release');
-      redisCache.set('foo', 'bar', function () {
-        redisCache.del('foo', function (err) {
-          pool.acquireDb.restore();
-          pool.release.restore();
-          assert.notEqual(err, null);
-          done();
-        });
-      });
-    });
-
-  });
-
-  describe('reset', function () {
-    it('should flush underlying db', function (done) {
-      redisCache.reset(function (err) {
-        assert.equal(err, null);
-        done();
-      });
-    });
-
-    it('should flush underlying db without callback', function (done) {
-      redisCache.reset();
-      done();
-    });
-
-    it('should return an error if there is an error acquiring a connection', function (done) {
-      var pool = redisCache.store._pool;
-      sinon.stub(pool, 'acquireDb').yieldsAsync('Something unexpected');
-      sinon.stub(pool, 'release');
-      redisCache.reset(function (err) {
+});
+
+describe('reset', function () {
+  it('should flush underlying db', function (done) {
+    redisCache.reset(function (err) {
+      assert.equal(err, null);
+      done();
+    });
+  });
+
+  it('should flush underlying db without callback', function (done) {
+    redisCache.reset();
+    done();
+  });
+
+  it('should return an error if there is an error acquiring a connection', function (done) {
+    var pool = redisCache.store._pool;
+    sinon.stub(pool, 'acquireDb').yieldsAsync('Something unexpected');
+    sinon.stub(pool, 'release');
+    redisCache.reset(function (err) {
+      pool.acquireDb.restore();
+      pool.release.restore();
+      assert.notEqual(err, null);
+      done();
+    });
+  });
+});
+
+describe('ttl', function () {
+  it('should retrieve ttl for a given key', function (done) {
+    redisCache.set('foo', 'bar', function () {
+      redisCache.ttl('foo', function (err, ttl) {
+        assert.equal(err, null);
+        assert.equal(ttl, config.redis.ttl);
+        done();
+      });
+    });
+  });
+
+  it('should retrieve ttl for an invalid key', function (done) {
+    redisCache.ttl('invalidKey', function (err, ttl) {
+      assert.equal(err, null);
+      assert.notEqual(ttl, null);
+      done();
+    });
+  });
+
+  it('should return an error if there is an error acquiring a connection', function (done) {
+    var pool = redisCache.store._pool;
+    sinon.stub(pool, 'acquireDb').yieldsAsync('Something unexpected');
+    sinon.stub(pool, 'release');
+    redisCache.set('foo', 'bar', function () {
+      redisCache.ttl('foo', function (err) {
         pool.acquireDb.restore();
         pool.release.restore();
         assert.notEqual(err, null);
@@ -321,54 +285,44 @@
       });
     });
   });
-
-  describe('ttl', function () {
-    it('should retrieve ttl for a given key', function (done) {
-      redisCache.set('foo', 'bar', function () {
-        redisCache.ttl('foo', function (err, ttl) {
-          assert.equal(err, null);
-          assert.equal(ttl, config.redis.ttl);
-          done();
-        });
-      });
-    });
-
-    it('should retrieve ttl for an invalid key', function (done) {
-      redisCache.ttl('invalidKey', function (err, ttl) {
-        assert.equal(err, null);
-        assert.notEqual(ttl, null);
-        done();
-      });
-    });
-
-    it('should return an error if there is an error acquiring a connection', function (done) {
-      var pool = redisCache.store._pool;
-      sinon.stub(pool, 'acquireDb').yieldsAsync('Something unexpected');
-      sinon.stub(pool, 'release');
-      redisCache.set('foo', 'bar', function () {
-        redisCache.ttl('foo', function (err) {
-          pool.acquireDb.restore();
-          pool.release.restore();
-          assert.notEqual(err, null);
-          done();
-        });
-      });
-    });
-  });
-<<<<<<< HEAD
-
-  describe('keys', function () {
-    it('should return an array of keys for the given pattern', function (done) {
-      redisCache.set('foo', 'bar', function () {
-        redisCache.keys('f*', function (err, arrayOfKeys) {
-          assert.equal(err, null);
-          assert.notEqual(arrayOfKeys, null);
-          assert.notEqual(arrayOfKeys.indexOf('foo'), -1);
-          done();
-        });
-      });
-    });
-=======
+});
+
+describe('keys', function () {
+  it('should return an array of keys for the given pattern', function (done) {
+    redisCache.set('foo', 'bar', function () {
+      redisCache.keys('f*', function (err, arrayOfKeys) {
+        assert.equal(err, null);
+        assert.notEqual(arrayOfKeys, null);
+        assert.notEqual(arrayOfKeys.indexOf('foo'), -1);
+        done();
+      });
+    });
+  });
+
+  it('should return an array of keys without pattern', function (done) {
+    redisCache.set('foo', 'bar', function () {
+      redisCache.keys(function (err, arrayOfKeys) {
+        assert.equal(err, null);
+        assert.notEqual(arrayOfKeys, null);
+        assert.notEqual(arrayOfKeys.indexOf('foo'), -1);
+        done();
+      });
+    });
+  });
+
+  it('should return an error if there is an error acquiring a connection', function (done) {
+    var pool = redisCache.store._pool;
+    sinon.stub(pool, 'acquireDb').yieldsAsync('Something unexpected');
+    sinon.stub(pool, 'release');
+    redisCache.set('foo', 'bar', function () {
+      redisCache.keys('f*', function (err) {
+        pool.acquireDb.restore();
+        pool.release.restore();
+        assert.notEqual(err, null);
+        done();
+      });
+    });
+  });
 });
 
 describe('isCacheableValue', function () {
@@ -390,168 +344,122 @@
     done();
   });
 });
->>>>>>> 3b4dae31
-
-    it('should return an array of keys without pattern', function (done) {
-      redisCache.set('foo', 'bar', function () {
-        redisCache.keys(function (err, arrayOfKeys) {
-          assert.equal(err, null);
-          assert.notEqual(arrayOfKeys, null);
-          assert.notEqual(arrayOfKeys.indexOf('foo'), -1);
-          done();
-        });
-      });
-    });
-
-    it('should return an error if there is an error acquiring a connection', function (done) {
-      var pool = redisCache.store._pool;
-      sinon.stub(pool, 'acquireDb').yieldsAsync('Something unexpected');
-      sinon.stub(pool, 'release');
-      redisCache.set('foo', 'bar', function () {
-        redisCache.keys('f*', function (err) {
-          pool.acquireDb.restore();
-          pool.release.restore();
-          assert.notEqual(err, null);
-          done();
-        });
-      });
-    });
-  });
-
-  describe('isCacheableValue', function () {
-    it('should return true when the value is not undefined', function (done) {
-      assert.equal(redisCache.store.isCacheableValue(0), true);
-      assert.equal(redisCache.store.isCacheableValue(100), true);
-      assert.equal(redisCache.store.isCacheableValue(''), true);
-      assert.equal(redisCache.store.isCacheableValue('test'), true);
-      assert.equal(redisCache.store.isCacheableValue(null), true);
-      done();
-    });
-
-    it('should return false when the value is undefined', function (done) {
-      assert.equal(redisCache.store.isCacheableValue(undefined), false);
-      done();
-    });
-  });
-
-  describe('getClient', function () {
-    it('should return redis client', function (done) {
-      redisCache.store.getClient(function (err, redis) {
-        assert.equal(err, null);
-        assert.notEqual(redis, null);
-        assert.notEqual(redis.client, null);
-        redis.done(done);
-      });
-    });
-
-    it('should handle no done callback without an error', function (done) {
-      redisCache.store.getClient(function (err, redis) {
-        assert.equal(err, null);
-        assert.notEqual(redis, null);
-        assert.notEqual(redis.client, null);
-        redis.done();
-        done();
-      });
-    });
-
-    it('should return an error if there is an error acquiring a connection', function (done) {
-      var pool = redisCache.store._pool;
-      sinon.stub(pool, 'acquireDb').yieldsAsync('Something unexpected');
-      sinon.stub(pool, 'release');
-      redisCache.store.getClient(function (err) {
-        pool.acquireDb.restore();
-        pool.release.restore();
-        assert.notEqual(err, null);
-        done();
-      });
-    });
-  });
-
-  describe('redisErrorEvent', function () {
-    it('should return an error when the redis server is unavailable', function (done) {
-      redisCache.store.events.on('redisError', function (err) {
-        assert.notEqual(err, null);
-        done();
-      });
-      redisCache.store._pool.emit('error', 'Something unexpected');
-    });
-  });
-
-  describe('uses url to override redis options', function () {
-    var redisCacheByUrl;
-
-    before(function () {
-      redisCacheByUrl = require('cache-manager').caching({
-        store: redisStore,
-        // redis://[:password@]host[:port][/db-number][?option=value]
-        url: 'redis://:' + config.redis.auth_pass + '@' + config.redis.host + ':' + config.redis.port + '/' + config.redis.db + '?ttl=' + config.redis.ttl,
-        // some fakes to see that url overrides them
-        host: 'test-host',
-        port: -78,
-        db: -7,
-        auth_pass: 'test_pass',
-        password: 'test_pass',
-        ttl: -6
-      });
-    });
-
-    it('should ignore other options if set in url', function () {
-      assert.equal(redisCacheByUrl.store._pool._redis_options.host, config.redis.host);
-      assert.equal(redisCacheByUrl.store._pool._redis_options.port, config.redis.port);
-      assert.equal(redisCacheByUrl.store._pool._redis_default_db, config.redis.db);
-      assert.equal(redisCacheByUrl.store._pool._redis_options.auth_pass, config.redis.auth_pass);
-      assert.equal(redisCacheByUrl.store._pool._redis_options.password, config.redis.auth_pass);
-    });
-
-    it('should get and set values without error', function (done) {
-      var key = 'byUrlKey';
-      var value = 'test';
-      redisCacheByUrl.set(key, value, function (err) {
-        assert.equal(err, null);
-        redisCacheByUrl.get(key, function (getErr, val) {
-          assert.equal(getErr, null);
-          assert.equal(val, value);
-          done();
-        });
-      });
-    });
-  });
-
-  describe('overridable isCacheableValue function', function () {
-    var redisCache2;
-
-    before(function () {
-      redisCache2 = require('cache-manager').caching({
-        store: redisStore,
-        isCacheableValue: function () {return 'I was overridden';}
-      });
-    });
-
-    it('should return its return value instead of the built-in function', function (done) {
-      assert.equal(redisCache2.store.isCacheableValue(0), 'I was overridden');
-      done();
-    });
-  });
-
-  describe('defaults', function () {
-    var redisCache2;
-
-    before(function () {
-      redisCache2 = require('cache-manager').caching({
-        store: redisStore
-      });
-    });
-
-    it('should default the host to `127.0.0.1`', function () {
-      assert.equal(redisCache2.store._pool._redis_options.host, '127.0.0.1');
-    });
-
-    it('should default the port to 6379', function () {
-      assert.equal(redisCache2.store._pool._redis_options.port, 6379);
-    });
-  });
-<<<<<<< HEAD
-=======
+
+describe('getClient', function () {
+  it('should return redis client', function (done) {
+    redisCache.store.getClient(function (err, redis) {
+      assert.equal(err, null);
+      assert.notEqual(redis, null);
+      assert.notEqual(redis.client, null);
+      redis.done(done);
+    });
+  });
+
+  it('should handle no done callback without an error', function (done) {
+    redisCache.store.getClient(function (err, redis) {
+      assert.equal(err, null);
+      assert.notEqual(redis, null);
+      assert.notEqual(redis.client, null);
+      redis.done();
+      done();
+    });
+  });
+
+  it('should return an error if there is an error acquiring a connection', function (done) {
+    var pool = redisCache.store._pool;
+    sinon.stub(pool, 'acquireDb').yieldsAsync('Something unexpected');
+    sinon.stub(pool, 'release');
+    redisCache.store.getClient(function (err) {
+      pool.acquireDb.restore();
+      pool.release.restore();
+      assert.notEqual(err, null);
+      done();
+    });
+  });
+});
+
+describe('redisErrorEvent', function () {
+  it('should return an error when the redis server is unavailable', function (done) {
+    redisCache.store.events.on('redisError', function (err) {
+      assert.notEqual(err, null);
+      done();
+    });
+    redisCache.store._pool.emit('error', 'Something unexpected');
+  });
+});
+
+describe('uses url to override redis options', function () {
+  var redisCacheByUrl;
+
+  before(function () {
+    redisCacheByUrl = require('cache-manager').caching({
+      store: redisStore,
+      // redis://[:password@]host[:port][/db-number][?option=value]
+      url: 'redis://:' + config.redis.auth_pass +'@' + config.redis.host + ':' + config.redis.port + '/' + config.redis.db +'?ttl=' + config.redis.ttl,
+      // some fakes to see that url overrides them
+      host: 'test-host',
+      port: -78,
+      db: -7,
+      auth_pass: 'test_pass',
+      password: 'test_pass',
+      ttl: -6
+    });
+  });
+
+  it('should ignore other options if set in url', function() {
+    assert.equal(redisCacheByUrl.store._pool._redis_options.host, config.redis.host);
+    assert.equal(redisCacheByUrl.store._pool._redis_options.port, config.redis.port);
+    assert.equal(redisCacheByUrl.store._pool._redis_default_db, config.redis.db);
+    assert.equal(redisCacheByUrl.store._pool._redis_options.auth_pass, config.redis.auth_pass);
+    assert.equal(redisCacheByUrl.store._pool._redis_options.password, config.redis.auth_pass);
+  });
+
+  it('should get and set values without error', function (done) {
+    var key = 'byUrlKey';
+    var value = 'test';
+    redisCacheByUrl.set(key, value, function (err) {
+      assert.equal(err, null);
+      redisCacheByUrl.get(key, function(getErr, val){
+        assert.equal(getErr, null);
+        assert.equal(val, value);
+        done();
+      });
+    });
+  });
+});
+
+describe('overridable isCacheableValue function', function () {
+  var redisCache2;
+
+  before(function () {
+    redisCache2 = require('cache-manager').caching({
+      store: redisStore,
+      isCacheableValue: function () {return 'I was overridden';}
+    });
+  });
+
+  it('should return its return value instead of the built-in function', function (done) {
+    assert.equal(redisCache2.store.isCacheableValue(0), 'I was overridden');
+    done();
+  });
+});
+
+describe('defaults', function () {
+  var redisCache2;
+
+  before(function () {
+    redisCache2 = require('cache-manager').caching({
+      store: redisStore
+    });
+  });
+
+  it('should default the host to `127.0.0.1`', function () {
+    assert.equal(redisCache2.store._pool._redis_options.host, '127.0.0.1');
+  });
+
+  it('should default the port to 6379', function () {
+    assert.equal(redisCache2.store._pool._redis_options.port, 6379);
+  });
 });
 
 describe('wrap function', function () {
@@ -581,5 +489,4 @@
       });
     });
   });
->>>>>>> 3b4dae31
 });
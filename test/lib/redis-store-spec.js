var config = require('../config.json');
var redisStore = require('../../index');
var sinon = require('sinon');
var assert = require('assert');

var redisCache;
var customRedisCache;

describe('Normal Tests', function () {

  before(function () {
    redisCache = require('cache-manager').caching({
      store: redisStore,
      host: config.redis.host,
      port: config.redis.port,
      auth_pass: config.redis.auth_pass,
      db: config.redis.db,
      ttl: config.redis.ttl
    });

    customRedisCache = require('cache-manager').caching({
      store: redisStore,
      host: config.redis.host,
      port: config.redis.port,
      db: config.redis.db,
      ttl: config.redis.ttl,
      isCacheableValue: function (val) {
        // allow undefined
        if (val === undefined)
          return true;
        // disallow FooBarString
        else if (val === 'FooBarString')
          return false;
        return redisCache.store.isCacheableValue(val);
      }
    });
  });

  describe('initialization', function () {

    it('should create a store with password instead of auth_pass (auth_pass is deprecated for redis > 2.5)',
      function (done) {
        var redisPwdCache = require('cache-manager').caching({
          store: redisStore,
          host: config.redis.host,
          port: config.redis.port,
          password: config.redis.auth_pass,
          db: config.redis.db,
          ttl: config.redis.ttl
        });

        assert.equal(redisPwdCache.store._pool._redis_options.password, config.redis.auth_pass);
        redisPwdCache.set('pwdfoo', 'pwdbar', function (err) {
          assert.equal(err, null);
          redisCache.del('pwdfoo', function (errDel) {
            assert.equal(errDel, null);
            done();
          });
        });
      });
  });

  describe('set', function () {
    it('should store a value without ttl', function (done) {
      redisCache.set('foo', 'bar', function (err) {
        assert.equal(err, null);
        done();
      });
    });

    it('should store a value with a specific ttl', function (done) {
      redisCache.set('foo', 'bar', config.redis.ttl, function (err) {
        assert.equal(err, null);
        done();
      });
    });

    it('should store a value with a infinite ttl', function (done) {
      redisCache.set('foo', 'bar', { ttl: 0 }, function (err) {
        assert.equal(err, null);
        redisCache.ttl('foo', function (err, ttl) {
          assert.equal(err, null);
          assert.equal(ttl, -1);
          done();
        });
      });
    });

    it('should store a null value without error', function (done) {
      redisCache.set('foo2', null, function (err) {
        try {
          assert.equal(err, null);
          redisCache.get('foo2', function (err, value) {
            assert.equal(err, null);
            assert.equal(value, null);
            done();
          });
        }
        catch(e) {
          done(e);
        }
      });
    });

    it('should store a value without callback', function (done) {
      redisCache.set('foo', 'baz');
      redisCache.get('foo', function (err, value) {
        assert.equal(err, null);
        assert.equal(value, 'baz');
        done();
      });
    });

    it('should not store an invalid value', function (done) {
      redisCache.set('foo1', undefined, function (err) {
        try {
          assert.notEqual(err, null);
          assert.equal(err.message, 'value cannot be undefined');
          done();
        }
        catch(e) {
          done(e);
        }
      });
    });

    it('should store an undefined value if permitted by isCacheableValue', function (done) {
      assert(customRedisCache.store.isCacheableValue(undefined), true);
      customRedisCache.set('foo3', undefined, function (err) {
        try {
          assert.equal(err, null);
          customRedisCache.get('foo3', function (err, data) {
            try {
              assert.equal(err, null);
              // redis stored undefined as 'undefined'
              assert.equal(data, 'undefined');
              done();
            }
            catch(e) {
              done(e);
            }
          });
        }
        catch(e) {
          done(e);
        }
      });
    });

    it('should not store a value disallowed by isCacheableValue', function (done) {
      assert.strictEqual(customRedisCache.store.isCacheableValue('FooBarString'), false);
      customRedisCache.set('foobar', 'FooBarString', function (err) {
        try {
          assert.notEqual(err, null);
          assert.equal(err.message, 'value cannot be FooBarString');
          done();
        }
        catch(e) {
          done(e);
        }
      });
    });
  });

  describe('get', function () {
    it('should retrieve a value for a given key', function (done) {
      var value = 'bar';
      redisCache.set('foo', value, function () {
        redisCache.get('foo', function (err, result) {
          assert.equal(err, null);
          assert.equal(result, value);
          done();
        });
      });
    });

<<<<<<< HEAD
    it('should retrieve a value for a given key if options provided', function (done) {
      var value = 'bar';
      redisCache.set('foo', value, { gzip: true }, function () {
        redisCache.get('foo', { gzip: true }, function (err, result) {
          assert.equal(err, null);
          assert.equal(result, value);
          done();
        });
      });
=======
  it('should return an error if there is an error acquiring a connection', function (done) {
    var pool = redisCache.store._pool;
    sinon.stub(pool, 'acquireDb').yieldsAsync('Something unexpected');
    sinon.stub(pool, 'release');
    redisCache.get('foo', function (err) {
      pool.acquireDb.restore();
      pool.release.restore();
      assert.notEqual(err, null);
      done();
>>>>>>> b51a6a33
    });

    it('should return null when the key is invalid', function (done) {
      redisCache.get('invalidKey', function (err, result) {
        assert.equal(err, null);
        assert.equal(result, null);
        done();
      });
    });

<<<<<<< HEAD
    it('should return an error if there is an error acquiring a connection', function (done) {
      var pool = redisCache.store._pool;
      sinon.stub(pool, 'acquire').yieldsAsync('Something unexpected');
      sinon.stub(pool, 'release');
      redisCache.get('foo', function (err) {
        pool.acquire.restore();
=======
  it('should return an error if there is an error acquiring a connection', function (done) {
    var pool = redisCache.store._pool;
    sinon.stub(pool, 'acquireDb').yieldsAsync('Something unexpected');
    sinon.stub(pool, 'release');
    redisCache.set('foo', 'bar', function () {
      redisCache.del('foo', function (err) {
        pool.acquireDb.restore();
>>>>>>> b51a6a33
        pool.release.restore();
        assert.notEqual(err, null);
        done();
      });
    });
  });

  describe('del', function () {
    it('should delete a value for a given key', function (done) {
      redisCache.set('foo', 'bar', function () {
        redisCache.del('foo', function (err) {
          assert.equal(err, null);
          done();
        });
      });
    });

    it('should delete a value for a given key without callback', function (done) {
      redisCache.set('foo', 'bar', function () {
        redisCache.del('foo');
        done();
      });
    });

<<<<<<< HEAD
    it('should return an error if there is an error acquiring a connection', function (done) {
      var pool = redisCache.store._pool;
      sinon.stub(pool, 'acquire').yieldsAsync('Something unexpected');
      sinon.stub(pool, 'release');
      redisCache.set('foo', 'bar', function () {
        redisCache.del('foo', function (err) {
          pool.acquire.restore();
          pool.release.restore();
          assert.notEqual(err, null);
          done();
        });
      });
=======
  it('should return an error if there is an error acquiring a connection', function (done) {
    var pool = redisCache.store._pool;
    sinon.stub(pool, 'acquireDb').yieldsAsync('Something unexpected');
    sinon.stub(pool, 'release');
    redisCache.reset(function (err) {
      pool.acquireDb.restore();
      pool.release.restore();
      assert.notEqual(err, null);
      done();
>>>>>>> b51a6a33
    });
  });

  describe('reset', function () {
    it('should flush underlying db', function (done) {
      redisCache.reset(function (err) {
        assert.equal(err, null);
        done();
      });
    });

    it('should flush underlying db without callback', function (done) {
      redisCache.reset();
      done();
    });

<<<<<<< HEAD
    it('should return an error if there is an error acquiring a connection', function (done) {
      var pool = redisCache.store._pool;
      sinon.stub(pool, 'acquire').yieldsAsync('Something unexpected');
      sinon.stub(pool, 'release');
      redisCache.reset(function (err) {
        pool.acquire.restore();
=======
  it('should return an error if there is an error acquiring a connection', function (done) {
    var pool = redisCache.store._pool;
    sinon.stub(pool, 'acquireDb').yieldsAsync('Something unexpected');
    sinon.stub(pool, 'release');
    redisCache.set('foo', 'bar', function () {
      redisCache.ttl('foo', function (err) {
        pool.acquireDb.restore();
>>>>>>> b51a6a33
        pool.release.restore();
        assert.notEqual(err, null);
        done();
      });
    });
  });

  describe('ttl', function () {
    it('should retrieve ttl for a given key', function (done) {
      redisCache.set('foo', 'bar', function () {
        redisCache.ttl('foo', function (err, ttl) {
          assert.equal(err, null);
          assert.equal(ttl, config.redis.ttl);
          done();
        });
      });
    });

    it('should retrieve ttl for an invalid key', function (done) {
      redisCache.ttl('invalidKey', function (err, ttl) {
        assert.equal(err, null);
        assert.notEqual(ttl, null);
        done();
      });
    });

<<<<<<< HEAD
    it('should return an error if there is an error acquiring a connection', function (done) {
      var pool = redisCache.store._pool;
      sinon.stub(pool, 'acquire').yieldsAsync('Something unexpected');
      sinon.stub(pool, 'release');
      redisCache.set('foo', 'bar', function () {
        redisCache.ttl('foo', function (err) {
          pool.acquire.restore();
          pool.release.restore();
          assert.notEqual(err, null);
          done();
        });
=======
  it('should return an error if there is an error acquiring a connection', function (done) {
    var pool = redisCache.store._pool;
    sinon.stub(pool, 'acquireDb').yieldsAsync('Something unexpected');
    sinon.stub(pool, 'release');
    redisCache.set('foo', 'bar', function () {
      redisCache.keys('f*', function (err) {
        pool.acquireDb.restore();
        pool.release.restore();
        assert.notEqual(err, null);
        done();
>>>>>>> b51a6a33
      });
    });
  });

  describe('keys', function () {
    it('should return an array of keys for the given pattern', function (done) {
      redisCache.set('foo', 'bar', function () {
        redisCache.keys('f*', function (err, arrayOfKeys) {
          assert.equal(err, null);
          assert.notEqual(arrayOfKeys, null);
          assert.notEqual(arrayOfKeys.indexOf('foo'), -1);
          done();
        });
      });
    });

    it('should return an array of keys without pattern', function (done) {
      redisCache.set('foo', 'bar', function () {
        redisCache.keys(function (err, arrayOfKeys) {
          assert.equal(err, null);
          assert.notEqual(arrayOfKeys, null);
          assert.notEqual(arrayOfKeys.indexOf('foo'), -1);
          done();
        });
      });
    });

    it('should return an error if there is an error acquiring a connection', function (done) {
      var pool = redisCache.store._pool;
      sinon.stub(pool, 'acquire').yieldsAsync('Something unexpected');
      sinon.stub(pool, 'release');
      redisCache.set('foo', 'bar', function () {
        redisCache.keys('f*', function (err) {
          pool.acquire.restore();
          pool.release.restore();
          assert.notEqual(err, null);
          done();
        });
      });
    });
  });

<<<<<<< HEAD
  describe('isCacheableValue', function () {
    it('should return true when the value is not undefined', function (done) {
      assert.equal(redisCache.store.isCacheableValue(0), true);
      assert.equal(redisCache.store.isCacheableValue(100), true);
      assert.equal(redisCache.store.isCacheableValue(''), true);
      assert.equal(redisCache.store.isCacheableValue('test'), true);
      assert.equal(redisCache.store.isCacheableValue(null), true);
=======
  it('should return an error if there is an error acquiring a connection', function (done) {
    var pool = redisCache.store._pool;
    sinon.stub(pool, 'acquireDb').yieldsAsync('Something unexpected');
    sinon.stub(pool, 'release');
    redisCache.store.getClient(function (err) {
      pool.acquireDb.restore();
      pool.release.restore();
      assert.notEqual(err, null);
>>>>>>> b51a6a33
      done();
    });

    it('should return false when the value is undefined', function (done) {
      assert.equal(redisCache.store.isCacheableValue(undefined), false);
      done();
    });
  });

  describe('getClient', function () {
    it('should return redis client', function (done) {
      redisCache.store.getClient(function (err, redis) {
        assert.equal(err, null);
        assert.notEqual(redis, null);
        assert.notEqual(redis.client, null);
        redis.done(done);
      });
    });

    it('should handle no done callback without an error', function (done) {
      redisCache.store.getClient(function (err, redis) {
        assert.equal(err, null);
        assert.notEqual(redis, null);
        assert.notEqual(redis.client, null);
        redis.done();
        done();
      });
    });

    it('should return an error if there is an error acquiring a connection', function (done) {
      var pool = redisCache.store._pool;
      sinon.stub(pool, 'acquire').yieldsAsync('Something unexpected');
      sinon.stub(pool, 'release');
      redisCache.store.getClient(function (err) {
        pool.acquire.restore();
        pool.release.restore();
        assert.notEqual(err, null);
        done();
      });
    });
  });

  describe('redisErrorEvent', function () {
    it('should return an error when the redis server is unavailable', function (done) {
      redisCache.store.events.on('redisError', function (err) {
        assert.notEqual(err, null);
        done();
      });
      redisCache.store._pool.emit('error', 'Something unexpected');
    });
  });

  describe('uses url to override redis options', function () {
    var redisCacheByUrl;

    before(function () {
      redisCacheByUrl = require('cache-manager').caching({
        store: redisStore,
        // redis://[:password@]host[:port][/db-number][?option=value]
        url: 'redis://:' + config.redis.auth_pass + '@' + config.redis.host + ':' + config.redis.port + '/' + config.redis.db + '?ttl=' + config.redis.ttl,
        // some fakes to see that url overrides them
        host: 'test-host',
        port: -78,
        db: -7,
        auth_pass: 'test_pass',
        password: 'test_pass',
        ttl: -6
      });
    });

    it('should ignore other options if set in url', function () {
      assert.equal(redisCacheByUrl.store._pool._redis_options.host, config.redis.host);
      assert.equal(redisCacheByUrl.store._pool._redis_options.port, config.redis.port);
      assert.equal(redisCacheByUrl.store._pool._redis_default_db, config.redis.db);
      assert.equal(redisCacheByUrl.store._pool._redis_options.auth_pass, config.redis.auth_pass);
      assert.equal(redisCacheByUrl.store._pool._redis_options.password, config.redis.auth_pass);
    });

    it('should get and set values without error', function (done) {
      var key = 'byUrlKey';
      var value = 'test';
      redisCacheByUrl.set(key, value, function (err) {
        assert.equal(err, null);
        redisCacheByUrl.get(key, function (getErr, val) {
          assert.equal(getErr, null);
          assert.equal(val, value);
          done();
        });
      });
    });
  });

  describe('overridable isCacheableValue function', function () {
    var redisCache2;

    before(function () {
      redisCache2 = require('cache-manager').caching({
        store: redisStore,
        isCacheableValue: function () {return 'I was overridden';}
      });
    });

    it('should return its return value instead of the built-in function', function (done) {
      assert.equal(redisCache2.store.isCacheableValue(0), 'I was overridden');
      done();
    });
  });

  describe('defaults', function () {
    var redisCache2;

    before(function () {
      redisCache2 = require('cache-manager').caching({
        store: redisStore
      });
    });

    it('should default the host to `127.0.0.1`', function () {
      assert.equal(redisCache2.store._pool._redis_options.host, '127.0.0.1');
    });

    it('should default the port to 6379', function () {
      assert.equal(redisCache2.store._pool._redis_options.port, 6379);
    });
  });
});<|MERGE_RESOLUTION|>--- conflicted
+++ resolved
@@ -174,7 +174,6 @@
       });
     });
 
-<<<<<<< HEAD
     it('should retrieve a value for a given key if options provided', function (done) {
       var value = 'bar';
       redisCache.set('foo', value, { gzip: true }, function () {
@@ -184,17 +183,6 @@
           done();
         });
       });
-=======
-  it('should return an error if there is an error acquiring a connection', function (done) {
-    var pool = redisCache.store._pool;
-    sinon.stub(pool, 'acquireDb').yieldsAsync('Something unexpected');
-    sinon.stub(pool, 'release');
-    redisCache.get('foo', function (err) {
-      pool.acquireDb.restore();
-      pool.release.restore();
-      assert.notEqual(err, null);
-      done();
->>>>>>> b51a6a33
     });
 
     it('should return null when the key is invalid', function (done) {
@@ -205,22 +193,12 @@
       });
     });
 
-<<<<<<< HEAD
-    it('should return an error if there is an error acquiring a connection', function (done) {
-      var pool = redisCache.store._pool;
-      sinon.stub(pool, 'acquire').yieldsAsync('Something unexpected');
+    it('should return an error if there is an error acquiring a connection', function (done) {
+      var pool = redisCache.store._pool;
+      sinon.stub(pool, 'acquireDb').yieldsAsync('Something unexpected');
       sinon.stub(pool, 'release');
       redisCache.get('foo', function (err) {
-        pool.acquire.restore();
-=======
-  it('should return an error if there is an error acquiring a connection', function (done) {
-    var pool = redisCache.store._pool;
-    sinon.stub(pool, 'acquireDb').yieldsAsync('Something unexpected');
-    sinon.stub(pool, 'release');
-    redisCache.set('foo', 'bar', function () {
-      redisCache.del('foo', function (err) {
         pool.acquireDb.restore();
->>>>>>> b51a6a33
         pool.release.restore();
         assert.notEqual(err, null);
         done();
@@ -245,31 +223,20 @@
       });
     });
 
-<<<<<<< HEAD
-    it('should return an error if there is an error acquiring a connection', function (done) {
-      var pool = redisCache.store._pool;
-      sinon.stub(pool, 'acquire').yieldsAsync('Something unexpected');
+    it('should return an error if there is an error acquiring a connection', function (done) {
+      var pool = redisCache.store._pool;
+      sinon.stub(pool, 'acquireDb').yieldsAsync('Something unexpected');
       sinon.stub(pool, 'release');
       redisCache.set('foo', 'bar', function () {
         redisCache.del('foo', function (err) {
-          pool.acquire.restore();
+          pool.acquireDb.restore();
           pool.release.restore();
           assert.notEqual(err, null);
           done();
         });
       });
-=======
-  it('should return an error if there is an error acquiring a connection', function (done) {
-    var pool = redisCache.store._pool;
-    sinon.stub(pool, 'acquireDb').yieldsAsync('Something unexpected');
-    sinon.stub(pool, 'release');
-    redisCache.reset(function (err) {
-      pool.acquireDb.restore();
-      pool.release.restore();
-      assert.notEqual(err, null);
-      done();
->>>>>>> b51a6a33
-    });
+    });
+
   });
 
   describe('reset', function () {
@@ -285,72 +252,49 @@
       done();
     });
 
-<<<<<<< HEAD
-    it('should return an error if there is an error acquiring a connection', function (done) {
-      var pool = redisCache.store._pool;
-      sinon.stub(pool, 'acquire').yieldsAsync('Something unexpected');
+    it('should return an error if there is an error acquiring a connection', function (done) {
+      var pool = redisCache.store._pool;
+      sinon.stub(pool, 'acquireDb').yieldsAsync('Something unexpected');
       sinon.stub(pool, 'release');
       redisCache.reset(function (err) {
-        pool.acquire.restore();
-=======
-  it('should return an error if there is an error acquiring a connection', function (done) {
-    var pool = redisCache.store._pool;
-    sinon.stub(pool, 'acquireDb').yieldsAsync('Something unexpected');
-    sinon.stub(pool, 'release');
-    redisCache.set('foo', 'bar', function () {
-      redisCache.ttl('foo', function (err) {
-        pool.acquireDb.restore();
->>>>>>> b51a6a33
-        pool.release.restore();
-        assert.notEqual(err, null);
-        done();
-      });
-    });
-  });
-
-  describe('ttl', function () {
-    it('should retrieve ttl for a given key', function (done) {
-      redisCache.set('foo', 'bar', function () {
-        redisCache.ttl('foo', function (err, ttl) {
-          assert.equal(err, null);
-          assert.equal(ttl, config.redis.ttl);
-          done();
-        });
-      });
-    });
-
-    it('should retrieve ttl for an invalid key', function (done) {
-      redisCache.ttl('invalidKey', function (err, ttl) {
-        assert.equal(err, null);
-        assert.notEqual(ttl, null);
-        done();
-      });
-    });
-
-<<<<<<< HEAD
-    it('should return an error if there is an error acquiring a connection', function (done) {
-      var pool = redisCache.store._pool;
-      sinon.stub(pool, 'acquire').yieldsAsync('Something unexpected');
-      sinon.stub(pool, 'release');
-      redisCache.set('foo', 'bar', function () {
-        redisCache.ttl('foo', function (err) {
-          pool.acquire.restore();
-          pool.release.restore();
-          assert.notEqual(err, null);
-          done();
-        });
-=======
-  it('should return an error if there is an error acquiring a connection', function (done) {
-    var pool = redisCache.store._pool;
-    sinon.stub(pool, 'acquireDb').yieldsAsync('Something unexpected');
-    sinon.stub(pool, 'release');
-    redisCache.set('foo', 'bar', function () {
-      redisCache.keys('f*', function (err) {
         pool.acquireDb.restore();
         pool.release.restore();
         assert.notEqual(err, null);
         done();
->>>>>>> b51a6a33
+      });
+    });
+  });
+
+  describe('ttl', function () {
+    it('should retrieve ttl for a given key', function (done) {
+      redisCache.set('foo', 'bar', function () {
+        redisCache.ttl('foo', function (err, ttl) {
+          assert.equal(err, null);
+          assert.equal(ttl, config.redis.ttl);
+          done();
+        });
+      });
+    });
+
+    it('should retrieve ttl for an invalid key', function (done) {
+      redisCache.ttl('invalidKey', function (err, ttl) {
+        assert.equal(err, null);
+        assert.notEqual(ttl, null);
+        done();
+      });
+    });
+
+    it('should return an error if there is an error acquiring a connection', function (done) {
+      var pool = redisCache.store._pool;
+      sinon.stub(pool, 'acquireDb').yieldsAsync('Something unexpected');
+      sinon.stub(pool, 'release');
+      redisCache.set('foo', 'bar', function () {
+        redisCache.ttl('foo', function (err) {
+          pool.acquireDb.restore();
+          pool.release.restore();
+          assert.notEqual(err, null);
+          done();
+        });
       });
     });
   });
@@ -380,11 +324,11 @@
 
     it('should return an error if there is an error acquiring a connection', function (done) {
       var pool = redisCache.store._pool;
-      sinon.stub(pool, 'acquire').yieldsAsync('Something unexpected');
+      sinon.stub(pool, 'acquireDb').yieldsAsync('Something unexpected');
       sinon.stub(pool, 'release');
       redisCache.set('foo', 'bar', function () {
         redisCache.keys('f*', function (err) {
-          pool.acquire.restore();
+          pool.acquireDb.restore();
           pool.release.restore();
           assert.notEqual(err, null);
           done();
@@ -393,7 +337,6 @@
     });
   });
 
-<<<<<<< HEAD
   describe('isCacheableValue', function () {
     it('should return true when the value is not undefined', function (done) {
       assert.equal(redisCache.store.isCacheableValue(0), true);
@@ -401,16 +344,6 @@
       assert.equal(redisCache.store.isCacheableValue(''), true);
       assert.equal(redisCache.store.isCacheableValue('test'), true);
       assert.equal(redisCache.store.isCacheableValue(null), true);
-=======
-  it('should return an error if there is an error acquiring a connection', function (done) {
-    var pool = redisCache.store._pool;
-    sinon.stub(pool, 'acquireDb').yieldsAsync('Something unexpected');
-    sinon.stub(pool, 'release');
-    redisCache.store.getClient(function (err) {
-      pool.acquireDb.restore();
-      pool.release.restore();
-      assert.notEqual(err, null);
->>>>>>> b51a6a33
       done();
     });
 
@@ -442,10 +375,10 @@
 
     it('should return an error if there is an error acquiring a connection', function (done) {
       var pool = redisCache.store._pool;
-      sinon.stub(pool, 'acquire').yieldsAsync('Something unexpected');
+      sinon.stub(pool, 'acquireDb').yieldsAsync('Something unexpected');
       sinon.stub(pool, 'release');
       redisCache.store.getClient(function (err) {
-        pool.acquire.restore();
+        pool.acquireDb.restore();
         pool.release.restore();
         assert.notEqual(err, null);
         done();
